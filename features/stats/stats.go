package stats

//go:generate errorgen

import "v2ray.com/core/features"

// Counter is the interface for stats counters.
//
// v2ray:api:stable
type Counter interface {
	// Value is the current value of the counter.
	Value() int64
	// Set sets a new value to the counter, and returns the previous one.
	Set(int64) int64
	// Add adds a value to the current counter value, and returns the previous value.
	Add(int64) int64
}

// Channel is the interface for stats channel
//
// v2ray:api:stable
type Channel interface {
	// Channel returns the underlying go channel.
	Channel() chan interface{}
	// SubscriberCount returns the number of the subscribers.
	Subscribers() []chan interface{}
	// Subscribe registers for listening to channel stream and returns a new listener channel.
	Subscribe() chan interface{}
	// Unsubscribe unregisters a listener channel from current Channel object.
	Unsubscribe(chan interface{})
}

// Manager is the interface for stats manager.
//
// v2ray:api:stable
type Manager interface {
	features.Feature

	// RegisterCounter registers a new counter to the manager. The identifier string must not be empty, and unique among other counters.
	RegisterCounter(string) (Counter, error)
<<<<<<< HEAD
=======
	// UnregisterCounter unregisters a counter from the manager by its identifier.
>>>>>>> 4970af7e
	UnregisterCounter(string) error
	// GetCounter returns a counter by its identifier.
	GetCounter(string) Counter

	// RegisterChannel registers a new channel to the manager. The identifier string must not be empty, and unique among other channels.
	RegisterChannel(string) (Channel, error)
	// UnregisterCounter unregisters a channel from the manager by its identifier.
	UnregisterChannel(string) error
	// GetChannel returns a channel by its identifier.
	GetChannel(string) Channel
}

// GetOrRegisterCounter tries to get the StatCounter first. If not exist, it then tries to create a new counter.
func GetOrRegisterCounter(m Manager, name string) (Counter, error) {
	counter := m.GetCounter(name)
	if counter != nil {
		return counter, nil
	}

	return m.RegisterCounter(name)
}

// GetOrRegisterChannel tries to get the StatChannel first. If not exist, it then tries to create a new channel.
func GetOrRegisterChannel(m Manager, name string) (Channel, error) {
	channel := m.GetChannel(name)
	if channel != nil {
		return channel, nil
	}

	return m.RegisterChannel(name)
}

// ManagerType returns the type of Manager interface. Can be used to implement common.HasType.
//
// v2ray:api:stable
func ManagerType() interface{} {
	return (*Manager)(nil)
}

// NoopManager is an implementation of Manager, which doesn't has actual functionalities.
type NoopManager struct{}

// Type implements common.HasType.
func (NoopManager) Type() interface{} {
	return ManagerType()
}

// RegisterCounter implements Manager.
func (NoopManager) RegisterCounter(string) (Counter, error) {
	return nil, newError("not implemented")
}

// UnregisterCounter implements Manager.
func (NoopManager) UnregisterCounter(string) error {
<<<<<<< HEAD
	return newError("not implemented")
=======
	return nil
>>>>>>> 4970af7e
}

// GetCounter implements Manager.
func (NoopManager) GetCounter(string) Counter {
	return nil
}

// RegisterChannel implements Manager.
func (NoopManager) RegisterChannel(string) (Channel, error) {
	return nil, newError("not implemented")
}

// UnregisterChannel implements Manager.
func (NoopManager) UnregisterChannel(string) error {
	return nil
}

// GetChannel implements Manager.
func (NoopManager) GetChannel(string) Channel {
	return nil
}

// Start implements common.Runnable.
func (NoopManager) Start() error { return nil }

// Close implements common.Closable.
func (NoopManager) Close() error { return nil }<|MERGE_RESOLUTION|>--- conflicted
+++ resolved
@@ -38,10 +38,7 @@
 
 	// RegisterCounter registers a new counter to the manager. The identifier string must not be empty, and unique among other counters.
 	RegisterCounter(string) (Counter, error)
-<<<<<<< HEAD
-=======
 	// UnregisterCounter unregisters a counter from the manager by its identifier.
->>>>>>> 4970af7e
 	UnregisterCounter(string) error
 	// GetCounter returns a counter by its identifier.
 	GetCounter(string) Counter
@@ -96,11 +93,7 @@
 
 // UnregisterCounter implements Manager.
 func (NoopManager) UnregisterCounter(string) error {
-<<<<<<< HEAD
-	return newError("not implemented")
-=======
 	return nil
->>>>>>> 4970af7e
 }
 
 // GetCounter implements Manager.
